--- conflicted
+++ resolved
@@ -20,23 +20,15 @@
 using SpeechEnabledCoPilot.Audio;
 using SpeechEnabledCoPilot.Services.Analyzer;
 using SpeechEnabledCoPilot.Models;
-<<<<<<< HEAD
 using SpeechEnabledCoPilot.Monitoring;
-=======
 using SpeechEnabledCoPilot.Endpointer;
->>>>>>> fbedc4d9
 
 namespace SpeechEnabledCoPilot.Services.Recognizer
 {
     /// <summary>
     /// Represents the speech recognizer.
-<<<<<<< HEAD
     /// </summary>    
-    public class Recognizer : IRecognizerResponseHandler, IAudioInputStreamHandler, IAudioOutputStreamHandler
-=======
-    /// </summary>
-    public class Recognizer : IRecognizerResponseHandler, IAudioInputStreamHandler, IEndpointerHandler
->>>>>>> fbedc4d9
+    public class Recognizer : IRecognizerResponseHandler, IAudioInputStreamHandler, IAudioOutputStreamHandler, IEndpointerHandler
     {
         private ILogger logger;
         private SpeechEnabledCoPilot.Monitoring.Monitor monitor;
@@ -56,18 +48,15 @@
 
         private IAudioInputStream? audioStream;
         private PushAudioInputStream? inputStream;
-<<<<<<< HEAD
         private IAudioOutputStream? audioOutFileForDebug;
-=======
         private IEndpointer endpointer;
         private bool isSubscribedToEvents = false;
         private TimerService recognizerTimer;
->>>>>>> fbedc4d9
 
         // Authorization token expires every 10 minutes. Renew it every 9 minutes.
         private TimeSpan RefreshTokenDuration = TimeSpan.FromMinutes(9);
 
-        private string sessionId = "00000000-0000-0000-0000-000000000000";
+        // private string sessionId = "00000000-0000-0000-0000-000000000000";
 
         Queue<byte[]> audioBuffer = new Queue<byte[]>();
         bool sosDetected;
@@ -120,7 +109,7 @@
 
             // Initialize the recognizer and endpointer.
             _recognizer = new SpeechRecognizer(config, audioConfig);
-            endpointer = new OpusVADEndpointer();
+            endpointer = new OpusVADEndpointer(this.logger);
             recognizerTimer = new TimerService(settings.RecognitionTimeoutMs);
 
             initialized = true;
@@ -185,12 +174,24 @@
                 handler = this;
             }
 
-<<<<<<< HEAD
             using (activity = monitor.activitySource.StartActivity("Recognize"))
             {
                 // Get the start time to measure the total processing time
                 DateTime startTime = DateTime.Now;
                 DateTime eosTime = DateTime.Now;
+
+                // Start the audio stream
+                sosDetected = eosDetected = false;
+                audioStream = new Microphone(logger);
+                endpointer = new OpusVADEndpointer(logger);
+                recognitionTaskCompletionSource = new TaskCompletionSource<bool>();
+                audioBuffer = new Queue<byte[]>();
+
+                endpointer.Start(this);
+                audioStream.Start(this);
+
+                // Run task for token renewal in the background.
+                var tokenRenewTask = StartTokenRenewTask(source.Token, _recognizer);
 
                 // Capture audio to file for debug if feature is enabled
                 if (settings.CaptureAudio) {
@@ -198,46 +199,24 @@
                     await audioOutFileForDebug.Start(this);
                 }
 
-                // Start the audio stream
-                audioStream = new Microphone(logger);
-                audioStream.Start(this);
-=======
-            sosDetected = eosDetected = false;
-            audioStream = new Microphone();
-            endpointer = new OpusVADEndpointer();
-            recognitionTaskCompletionSource = new TaskCompletionSource<bool>();
-            audioBuffer = new Queue<byte[]>();
-
-            endpointer.Start(this);
-            audioStream.Start(this);
-
-            // Creates a speech recognizer using audio config as audio input.
-            // using (_recognizer)
-            // {
-                // Run task for token renewal in the background.
-                var tokenRenewTask = StartTokenRenewTask(source.Token, _recognizer);
->>>>>>> fbedc4d9
-
-                // Start the recognizer
-                using (_recognizer)
+                // Initialize and set inline grammar if provided.
+                PhraseListGrammar grammarList = PhraseListGrammar.FromRecognizer(_recognizer);
+                grammarList.Clear();
+                if (grammarPhrases != null)
                 {
-                    // Run task for token renewal in the background.
-                    var tokenRenewTask = StartTokenRenewTask(source.Token, _recognizer);
-
-                    // Initialize and set inline grammar if provided.
-                    PhraseListGrammar grammarList = PhraseListGrammar.FromRecognizer(_recognizer);
-                    grammarList.Clear();
-                    if (grammarPhrases != null)
+                    foreach (var item in grammarPhrases)
                     {
-                        foreach (var item in grammarPhrases)
-                        {
-                            grammarList.AddPhrase(item);
-                        }
+                        grammarList.AddPhrase(item);
                     }
-
-<<<<<<< HEAD
+                }
+
+                if (!isSubscribedToEvents) {
                     // Subscribe to events.
                     _recognizer.SessionStarted += (s, e) => {
+                        // sessionId = e.SessionId; recognizerTimer.Start(OnTimedEvent); handler.onRecognitionStarted(e.SessionId);
+                        // Start the recognition timer
+                        recognizerTimer.Start(e.SessionId, OnTimedEvent);
+
                         // Set the session ID for tracking
                         monitor.SessionId = e.SessionId;
 
@@ -254,6 +233,9 @@
                         handler.onRecognitionStarted(e.SessionId);
                     };
                     _recognizer.SessionStopped += (s, e) => {
+                        // DisposeAudio(); handler.onRecognitionComplete(e.SessionId);
+                        DisposeAudio();
+                        
                         // Clear the session ID
                         monitor.SessionId = string.Empty;
 
@@ -283,6 +265,7 @@
                         handler.onSpeechStartDetected(e.SessionId, (long)e.Offset);
                     };
                     _recognizer.SpeechEndDetected += (s, e) => {
+                        // UpdateRecognitionTaskCompletionSource(); handler.onSpeechEndDetected(e.SessionId, (long)e.Offset);
                         // Capture the end of speech time for latency calculation
                         eosTime = DateTime.Now;
 
@@ -294,6 +277,9 @@
                                                 {"Offset", (long)e.Offset / 10000},
                                                 {"SessionId", monitor.SessionId}
                                             }));
+
+                        // Signal to stop recognition
+                        UpdateRecognitionTaskCompletionSource();
 
                         // Call the handler
                         handler.onSpeechEndDetected(e.SessionId, (long)e.Offset);
@@ -336,29 +322,12 @@
                             activity?.SetTag("ConfidenceScore", e.Result.Best()?.FirstOrDefault()?.Confidence);
 
                             // Call the handler
-=======
-                if (!isSubscribedToEvents) {
-                    // Subscribe to events.
-                    _recognizer.SessionStarted += (s, e) => { sessionId = e.SessionId; recognizerTimer.Start(OnTimedEvent); handler.onRecognitionStarted(e.SessionId); };
-                    _recognizer.SessionStopped += (s, e) => { DisposeAudio(); handler.onRecognitionComplete(e.SessionId); };
-                    _recognizer.SpeechStartDetected += (s, e) => { handler.onSpeechStartDetected(e.SessionId, (long)e.Offset); };
-                    _recognizer.SpeechEndDetected += (s, e) => { UpdateRecognitionTaskCompletionSource(); handler.onSpeechEndDetected(e.SessionId, (long)e.Offset); };
-                    _recognizer.Recognizing += (s, e) => { handler.onRecognitionResult(e.SessionId, (long)e.Offset, e.Result); };
-                    _recognizer.Recognized += (s, e) =>
-                    {
-                        if (e.Result.Reason == ResultReason.RecognizedSpeech)
-                        {
->>>>>>> fbedc4d9
                             handler.onFinalRecognitionResult(e.SessionId, (long)e.Offset, e.Result.Best());
                             if (analyzer != null)
                             {
                                 try
                                 {
-<<<<<<< HEAD
                                     handler.onAnalysisResult(e.SessionId, analyzer.Analyze(e.Result.Text, e.SessionId));
-=======
-                                    handler.onAnalysisResult(e.SessionId, analyzer.Analyze(e.Result.Text));
->>>>>>> fbedc4d9
                                 }
                                 catch (RequestFailedException rfe)
                                 {
@@ -372,7 +341,6 @@
                         }
                         else if (e.Result.Reason == ResultReason.NoMatch)
                         {
-<<<<<<< HEAD
                             // Monitor the STT request
                             monitor.IncrementRequests("NoMatch");
                             monitor.RecordLatency((long)latency.TotalMilliseconds, "NoMatch");
@@ -390,15 +358,11 @@
                             activity?.SetTag("Reason", noMatchDetails.Reason.ToString());
 
                             // Call the handler
-=======
-                            NoMatchDetails noMatchDetails = NoMatchDetails.FromResult(e.Result);
->>>>>>> fbedc4d9
                             handler.onRecognitionNoMatch(e.SessionId, (long)e.Offset, noMatchDetails.Reason.ToString(), e.Result);
                         }
                     };
                     _recognizer.Canceled += (s, e) =>
                     {
-<<<<<<< HEAD
                         // Log the canceled event
                         activity?.AddEvent(new ActivityEvent("Canceled",
                                             DateTimeOffset.UtcNow,
@@ -416,15 +380,10 @@
                             activity?.SetTag("Details", e.ErrorDetails);
 
                             // Call the handler
-=======
-                        if (e.Reason == CancellationReason.Error)
-                        {
->>>>>>> fbedc4d9
                             handler.onRecognitionError(e.SessionId, e.ErrorCode.ToString(), e.ErrorDetails);
                         }
                         else
                         {
-<<<<<<< HEAD
                             // Monitor the STT request
                             monitor.IncrementRequests("Canceled");
                             activity?.SetTag("Disposition", "Error");
@@ -435,35 +394,13 @@
                         }
                     };
 
-                    // Start single-turn recognition with server-side endpoint detection.
-                    await _recognizer.RecognizeOnceAsync().ConfigureAwait(false);
-
-                    // Start continuous recognition - requires client-side logic to determine when to stop.
-                    // await recognizer.StartContinuousRecognitionAsync().ConfigureAwait(false);
-                    // Console.WriteLine("Press any key to stop");
-                    // Console.ReadKey();
-                    // await recognizer.StopContinuousRecognitionAsync().ConfigureAwait(false);
-
-                    // Cancel cancellationToken to stop the token renewal task.
-                    source.Cancel();
-
-                    // Calculate the total processing time
-                    TimeSpan processingTime = DateTime.Now - startTime;
-                    activity?.SetTag("TotalDurationInMs", (long)processingTime.TotalMilliseconds);
-                    activity?.SetTag("AudioDurationInMs", _audioDurationInMs);
-                }
-            }
-=======
-                            handler.onRecognitionCancelled(e.SessionId, (long)e.Offset, CancellationDetails.FromResult(e.Result));
-                        }
-                    };
                     isSubscribedToEvents = true;
                 }
 
                 // Start continuous recognition - requires client-side logic to determine when to stop.
                 await _recognizer.StartContinuousRecognitionAsync().ConfigureAwait(false);
 
-                // Wait until End of Speech (EOS) is detected
+                // Wait until End of Speech (EOS) is detected or recognition timeout is reached.
                 await recognitionTaskCompletionSource.Task.ConfigureAwait(false);
                 recognizerTimer.Stop();
 
@@ -472,18 +409,22 @@
                 // Cancel cancellationToken to stop the token renewal task.
                 endpointer.Stop();
                 source.Cancel();
-            // }
+
+                // Calculate the total processing time
+                TimeSpan processingTime = DateTime.Now - startTime;
+                activity?.SetTag("TotalDurationInMs", (long)processingTime.TotalMilliseconds);
+                activity?.SetTag("AudioDurationInMs", _audioDurationInMs);
+            }
         }
         
-        public void OnTimedEvent(object? sender, ElapsedEventArgs e)
-        {
-            Console.WriteLine($"{sessionId} Timer elapsed: {e.SignalTime:G}");
+        public void OnTimedEvent(object? sender, TimerServiceEventArgs e)
+        {
+            Console.WriteLine($"[{e.SessionId}] Timer elapsed: {e.SignalTime:G}");
             UpdateRecognitionTaskCompletionSource();
         }
 
         private void UpdateRecognitionTaskCompletionSource() {
             recognitionTaskCompletionSource.TrySetResult(true);
->>>>>>> fbedc4d9
         }
 
         // Renews authorization token periodically until cancellationToken is cancelled.
@@ -526,7 +467,6 @@
             }
         }
 
-<<<<<<< HEAD
         /// <summary>
         /// Handles the audio output stream started playing event
         /// </summary>
@@ -572,16 +512,39 @@
                 audioOutFileForDebug.onAudioData(data);
             }
 
-            // Push audio data to the input stream.
-=======
+            // Run audio through endpointer
+            endpointer.ProcessAudio(data);
+
+            // If both StartOfSpeech and EndOfSpeech are detected, we're done
+            if (sosDetected && eosDetected) {
+                return;
+            }
+            
+            if (!sosDetected) {
+                // Buffer audio data while waiting for StartOfSpeech
+                audioBuffer.Enqueue(data);
+
+            } else if (sosDetected && audioBuffer.Count > 0) {
+                // If we have StartOfSpeech and audio buffer, we can start streaming
+                streamBufferedAudio(data);
+
+                // And stream the current audio data
+                streamAudio(data);  
+            } else {
+                // Stream live audio data
+                streamAudio(data);
+            }
+        }
+        
+        // Push audio data to the input stream.
         public void OnStartOfSpeech(int position) {
-            Console.WriteLine($"[{sessionId}] Client start of speech detected at {position}ms");
+            logger.LogInformation($"[{monitor.SessionId}] Client start of speech detected at {position}ms");
             sosPosition = position;
             sosDetected = true;
         }
 
         public void OnEndOfSpeech(int position) {
-            Console.WriteLine($"[{sessionId}] Client end of speech detected at {position}ms");
+            logger.LogInformation($"[{monitor.SessionId}] Client end of speech detected at {position}ms");
             eosPosition = position;
             eosDetected = true;
 
@@ -590,7 +553,6 @@
         }
 
         private void streamAudio(byte[] data) {
->>>>>>> fbedc4d9
             if (inputStream != null) {
                 inputStream.Write(data, data.Length);
             }
@@ -617,32 +579,6 @@
             }
         }
 
-        public void onAudioData(byte[] data)
-        {
-            // If both StartOfSpeech and EndOfSpeech are detected, we're done
-            if (sosDetected && eosDetected) {
-                return;
-            }
-
-            // Run audio through endpointer
-            endpointer.ProcessAudio(data);
-            
-            if (!sosDetected) {
-                // Buffer audio data while waiting for StartOfSpeech
-                audioBuffer.Enqueue(data);
-
-            } else if (sosDetected && audioBuffer.Count > 0) {
-                // If we have StartOfSpeech and audio buffer, we can start streaming
-                streamBufferedAudio(data);
-
-                // And stream the current audio data
-                streamAudio(data);  
-            } else {
-                // Stream live audio data
-                streamAudio(data);
-            }
-        }
-
         public void onRecognitionStarted(string sessionId)
         {
             logger.LogInformation($"[{sessionId}] Recognition started");
@@ -655,23 +591,12 @@
 
         public void onSpeechStartDetected(string sessionId, long offset)
         {
-<<<<<<< HEAD
             logger.LogInformation($"[{sessionId}] Speech start detected: offset = {offset / 10000}");
-=======
-            Console.WriteLine($"[{sessionId}] Speech start detected: offset = {offset / 16000}");
->>>>>>> fbedc4d9
         }
 
         public void onSpeechEndDetected(string sessionId, long offset)
         {
-<<<<<<< HEAD
             logger.LogInformation($"[{sessionId}] Speech end detected: offset = {offset / 10000}");
-
-            // Stop the audio stream
-            DisposeAudio();
-=======
-            Console.WriteLine($"[{sessionId}] Speech end detected: offset = {offset / 16000}");
->>>>>>> fbedc4d9
         }
 
         public void onRecognitionResult(string sessionId, long offset, SpeechRecognitionResult result)
@@ -700,26 +625,12 @@
 
         public void onRecognitionCancelled(string sessionId, long offset, CancellationDetails details)
         {
-<<<<<<< HEAD
             logger.LogError($"[{sessionId}] Recognition cancelled: {details.Reason.ToString()}");
-
-            // Stop the audio stream
-            DisposeAudio();
-=======
-            Console.WriteLine($"[{sessionId}] Recognition cancelled: {details.Reason.ToString()}");
->>>>>>> fbedc4d9
         }
 
         public void onRecognitionError(string sessionId, string error, string details)
         {
-<<<<<<< HEAD
             logger.LogError($"[{sessionId}] Recognition error: {error} - {details}");
-
-            // Stop the audio stream
-            DisposeAudio();
-=======
-            Console.WriteLine($"[{sessionId}] Recognition error: {error} - {details}");
->>>>>>> fbedc4d9
         }
 
         public void onAnalysisResult(string sessionId, AnalyzerResponse response)
