﻿<Project Sdk="Microsoft.NET.Sdk">

  <PropertyGroup>
    <OutputType>Exe</OutputType>
    <TargetFramework>net8.0</TargetFramework>
    <RootNamespace>speech_enabled_copilot</RootNamespace>
    <ImplicitUsings>enable</ImplicitUsings>
    <Nullable>enable</Nullable>
  </PropertyGroup>

  <ItemGroup>
    <PackageReference Include="Azure.Extensions.AspNetCore.Configuration.Secrets" Version="1.3.2" />
    <PackageReference Include="Azure.AI.Language.Conversations" Version="1.1.0" />
    <PackageReference Include="Azure.Identity" Version="1.12.0" />
    <PackageReference Include="Azure.Monitor.OpenTelemetry.Exporter" Version="1.3.0" />
    <PackageReference Include="Microsoft.Bot.Connector.DirectLine" Version="3.0.2" />
    <PackageReference Include="Microsoft.CognitiveServices.Speech" Version="1.38.0" />
    <PackageReference Include="Microsoft.Extensions.Configuration.Binder" Version="8.0.2" />
    <PackageReference Include="Microsoft.Extensions.Configuration.EnvironmentVariables" Version="8.0.0" />
    <PackageReference Include="Microsoft.Extensions.Configuration.Json" Version="8.0.0" />
    <PackageReference Include="NetEscapades.Configuration.Yaml" Version="3.1.0" />
    <PackageReference Include="Microsoft.Extensions.Hosting" Version="8.0.0" />
    <PackageReference Include="Microsoft.Rest.ClientRuntime" Version="2.3.24" />
<<<<<<< HEAD
    <PackageReference Include="OpenTelemetry.Extensions.Hosting" Version="1.9.0" />
    <PackageReference Include="OpenTelemetry.Instrumentation.AspNetCore" Version="1.9.0" />
=======
    <PackageReference Include="OpusVAD" Version="1.0.0" />
>>>>>>> fbedc4d9
    <PackageReference Include="portaudiosharp2" Version="1.0.4" />
    <PackageReference Include="ReadLine" Version="2.0.1" />
    <PackageReference Include="Serilog.Extensions.Logging.File" Version="3.0.0" />
    <PackageReference Include="System.Net.Http" Version="4.3.4" />
  </ItemGroup>

  <ItemGroup>
    <None Update="appsettings.yaml">
      <Generator>SettingsSingleFileGenerator</Generator>
      <LastGenOutput>appsettings.Designer.cs</LastGenOutput>
      <CopyToOutputDirectory>Always</CopyToOutputDirectory>
    </None>
  </ItemGroup>
</Project><|MERGE_RESOLUTION|>--- conflicted
+++ resolved
@@ -21,12 +21,9 @@
     <PackageReference Include="NetEscapades.Configuration.Yaml" Version="3.1.0" />
     <PackageReference Include="Microsoft.Extensions.Hosting" Version="8.0.0" />
     <PackageReference Include="Microsoft.Rest.ClientRuntime" Version="2.3.24" />
-<<<<<<< HEAD
     <PackageReference Include="OpenTelemetry.Extensions.Hosting" Version="1.9.0" />
     <PackageReference Include="OpenTelemetry.Instrumentation.AspNetCore" Version="1.9.0" />
-=======
     <PackageReference Include="OpusVAD" Version="1.0.0" />
->>>>>>> fbedc4d9
     <PackageReference Include="portaudiosharp2" Version="1.0.4" />
     <PackageReference Include="ReadLine" Version="2.0.1" />
     <PackageReference Include="Serilog.Extensions.Logging.File" Version="3.0.0" />
